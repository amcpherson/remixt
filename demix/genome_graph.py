import subprocess
import time
import itertools
import uuid
import os
import pickle
import numpy as np
import pandas as pd


blossomv_bin = os.path.realpath(os.path.join(os.path.dirname(__file__), os.pardir, 'bin', 'blossom5'))

def df_stack(df, cols, suffixes):

    other_columns = list(df.columns.values)
    for suffix in suffixes:
        for col in cols:
            other_columns.remove(col + suffix)

    stacked = list()

    for suffix in suffixes:
        stack_columns = list()
        for col in cols:
            stack_columns.append(col + suffix)
        data = df[stack_columns + other_columns].copy()
        data['suffix'] = suffix
        data = data.rename(columns=dict(zip(stack_columns, cols)))
        stacked.append(data)

    return pd.concat(stacked, ignore_index=True)

def df_merge_product(df, col, values):

    merged = list()

    for value in values:

        data = df.copy()
        data[col] = value

        merged.append(data)

    return pd.concat(merged, ignore_index=True)


vertex_cols = ['n', 'ell', 'side']


edge_cols = ['n_1', 'ell_1', 'side_1', 'n_2', 'ell_2', 'side_2']


def create_adj_table(adj):

    adj_table = list()

    for ((n_1, ell_1), side_1), ((n_2, ell_2), side_2) in adj:

        end_1 = (n_1, ell_1, side_1)
        end_2 = (n_2, ell_2, side_2)

        # Ensure that vertices are sorted for edge
        end_1, end_2 = sorted([end_1, end_2])

        adj_table.append(end_1 + end_2)

    adj_table = pd.DataFrame(adj_table, columns=edge_cols)

    return adj_table


def f_cn_col(m):
    return 'cn_{0}'.format(m)


class GenomeGraph(object):

    def __init__(self, model, x, l, cn_init, wt_adj, tmr_adj):
        """ Create a GenomeGraph.

        Args:
            model (CopyNumberModel): model used to calculate edge likelihoods
            x (numpy.array): observed read counts
            l (numpy.array): observed lengths of segments
            cn_init (numpy.array): initial copy number matrix
            wt_adj (list of 'breakpoint'): list of wild type adjacencies
            tmr_adj (list of 'breakpoint'): list of tumour adjacencies
            params (dict): parameters of the copy number model

        A 'breakpoint' is represented as the frozenset (['breakend_1', 'breakend_2'])

        A 'breakend' is represented as the tuple (('segment', 'allele'), 'side').

        """

        self.x = x
        self.l = l
        self.cn = cn_init.copy()
        self.model = model

        self.debug_prefix = None

        self.integral_cost_scale = 100.

        # If some tumour adjacencies are also wild type adjacencies, we will
        # get problems with maintenence of the copy balance condition
        assert len(wt_adj.intersection(tmr_adj)) == 0

        self.telomere_cost = 10.
        self.breakpoint_cost = 2.

        self.N = self.cn.shape[0]
        self.M = self.cn.shape[1]

        self.cn_cols = [f_cn_col(m) for m in xrange(self.M)]
        self.tumour_cn_cols = [f_cn_col(m) for m in xrange(1, self.M)]

        # Create reference bond edges
        wt_table = create_adj_table(wt_adj)
        wt_table['is_reference'] = True

        # Create breakpoint bond edges
        tmr_table = create_adj_table(tmr_adj)
        tmr_table['is_breakpoint'] = True

        # Create telomere bond edges
        self.tel_segment_idx = self.N
        tel_table = list()

        v_1_iter = itertools.product(xrange(self.N), xrange(2), xrange(2))
        v_t_iter = itertools.product([self.tel_segment_idx], xrange(2), xrange(2))

        for v_1, v_t in itertools.product(v_1_iter, v_t_iter):
            assert v_1 < v_t
            tel_table.append(v_1 + v_t)

        tel_table = pd.DataFrame(tel_table, columns=edge_cols)
        tel_table['is_telomere'] = True

        # Table of bond copy number
        self.bond_cn = pd.concat([wt_table, tmr_table, tel_table], ignore_index=True)
        self.bond_cn['is_reference'] = self.bond_cn['is_reference'].fillna(False)
        self.bond_cn['is_breakpoint'] = self.bond_cn['is_breakpoint'].fillna(False)
        self.bond_cn['is_telomere'] = self.bond_cn['is_telomere'].fillna(False)

        # Initialize bond copy number to 0
        for m in xrange(self.M):
            self.bond_cn[f_cn_col(m)] = 0

        # Initialize bond reference edge copy number to minimum of adjacent segment copy number
        self.tel_segment_cn = np.zeros((self.M, 2))
        for idx, row in self.bond_cn[self.bond_cn['is_reference']].iterrows():

            for m in xrange(self.M):

                cn_1 = self.cn[row['n_1'],m,row['ell_1']]
                cn_2 = self.cn[row['n_2'],m,row['ell_2']]

                cn_ref = min(cn_1, cn_2)

                self.bond_cn.loc[idx, f_cn_col(m)] = min(cn_1, cn_2)

        # Calculate total bond copy number incident at vertices
        vertex_bond_cn = (
            df_stack(self.bond_cn, vertex_cols, ('_1', '_2'))
            .groupby(vertex_cols)[self.cn_cols+['is_reference']]
            .sum()
        )

        # Initialize telomere edge copy number to remainder from segment and bond
        # Calculate total telomere edge copy number
        for n in xrange(self.N):

            for ell in xrange(2):

                for side in xrange(2):

                    telomere_row = (
                        (self.bond_cn['n_1'] == n) &
                        (self.bond_cn['n_2'] == self.tel_segment_idx) &
                        (self.bond_cn['ell_1'] == ell) &
                        (self.bond_cn['ell_2'] == ell) &
                        (self.bond_cn['side_1'] == side) &
                        (self.bond_cn['side_2'] == side)
                    )

                    if not vertex_bond_cn.loc[(n,ell,side),'is_reference']:

                        self.bond_cn.loc[telomere_row, 'is_telomere'] = False
                        self.bond_cn.loc[telomere_row, 'is_reference'] = True

                    for m in xrange(self.M):

                        cn_seg = self.cn[n,m,ell]
                        cn_bond = vertex_bond_cn.loc[(n,ell,side),f_cn_col(m)]
                        cn_tel = cn_seg - cn_bond

                        self.bond_cn.loc[telomere_row, f_cn_col(m)] = cn_tel

                        self.tel_segment_cn[m,ell] += cn_tel

        # Each copy at a telomere was double counted towards the telomere segment copy number
        self.tel_segment_cn /= 2

        # Sign of modifications
        self.signs = (+1, -1)

        # Create a table of segment edges in modification graph
        self.mod_seg_edges = pd.DataFrame(list(itertools.product(xrange(self.N+1), xrange(2), self.signs)),
                                          columns=['n_1', 'ell_1', 'sign'])
        self.mod_seg_edges['n_2'] = self.mod_seg_edges['n_1']
        self.mod_seg_edges['ell_2'] = self.mod_seg_edges['ell_1']
        self.mod_seg_edges['side_1'] = 0
        self.mod_seg_edges['side_2'] = 1

        self.mod_seg_edges.sort('n_1')

        # List of vertices of matching graph
        v_iter = itertools.product(xrange(self.N+1), xrange(2), xrange(2), self.signs)
        self.matching_vertices = pd.DataFrame(list(v_iter), columns=['n', 'ell', 'side', 'color'])
        self.matching_vertices['vertex_id'] = xrange(len(self.matching_vertices.index))

        # List of vertex edges of matching graph
        self.matching_vertex_edges = self.matching_vertices.set_index(['n', 'ell', 'side', 'color']) \
                                                           .unstack()['vertex_id'] \
                                                           .reset_index(drop=True) \
                                                           .rename(columns={-1:'vertex_id_1', 1:'vertex_id_2'})
        self.matching_vertex_edges['cost'] = -1e-8


    def build_mod_seg_edge_costs(self, delta, h):
        """ Create a table of segment edge costs
        
        Args:
            delta (numpy.array): copy number modification
            h (numpy.array): haploid read depths

        Returns:
            pandas.DataFrame: segment edge modification costs table

        The returned table has the following essential columns:
            'n_1', 'ell_1', 'side_1', 'n_2', 'ell_2', 'side_2', 'sign', 'cost'

        """

        mod_seg_edge_costs = list()

        log_likelihood = self.model.log_likelihood_cn(self.x, self.l, self.cn, h)

        for sign in self.signs:

            for ell in xrange(2):

                cn_delta = self.cn.copy()
                cn_delta[:,:,ell] += sign * delta

                invalid_cn_delta = np.any(cn_delta < 0, axis=(1, 2))
                cn_delta[invalid_cn_delta] = 1

                log_likelihood_delta = self.model.log_likelihood_cn(self.x, self.l, cn_delta, h)

                log_likelihood_delta[invalid_cn_delta] = -np.inf

                cost = log_likelihood - log_likelihood_delta

                data = pd.DataFrame({'cost':cost})
                for m in xrange(self.M):
                    data[f_cn_col(m)] = cn_delta[:,m,ell]
                data['n_1'] = xrange(self.N)
                data['ell_1'] = ell
                data['sign'] = sign

                mod_seg_edge_costs.append(data)

                tel_cn_delta = self.tel_segment_cn.copy()
                tel_cn_delta[:,ell] += sign * delta

                tel_cost = 0

                if np.any(tel_cn_delta < 0):
                    tel_cost = np.inf

                tel_data = pd.DataFrame([{'cost':tel_cost,
                                          'sign':sign,
                                          'n_1':self.tel_segment_idx,
                                          'n_2':self.tel_segment_idx,
                                          'ell_1':ell,
                                          'ell_2':ell,
                                          'side_1':0,
                                          'side_2':1}])

                for m in xrange(self.M):
                    tel_data[f_cn_col(m)] = tel_cn_delta[m,ell]

                mod_seg_edge_costs.append(tel_data)

        mod_seg_edge_costs = pd.concat(mod_seg_edge_costs, ignore_index=True)
        mod_seg_edge_costs['n_2'] = mod_seg_edge_costs['n_1']
        mod_seg_edge_costs['ell_2'] = mod_seg_edge_costs['ell_1']
        mod_seg_edge_costs['side_1'] = 0
        mod_seg_edge_costs['side_2'] = 1

        return mod_seg_edge_costs


    def build_mod_bond_edge_costs(self, delta, h):
        """ Create a table of bond edge costs
        
        Args:
            delta (numpy.array): copy number modification
            h (numpy.array): haploid read depths

        Returns:
            pandas.DataFrame: bond edge modification costs table

        The returned table has the following essential columns:
            'n_1', 'ell_1', 'side_1', 'n_2', 'ell_2', 'side_2', 'sign', 'cost'

        """

        # Merge in current copy number
        mod_bond_edge_costs = df_merge_product(self.bond_cn, 'sign', self.signs)

        # Modify copy number
        for m in xrange(self.M):
            mod_bond_edge_costs[f_cn_col(m)] += mod_bond_edge_costs['sign'] * delta[m]

        # Set default edge cost to zero
        mod_bond_edge_costs['cost'] = 0

        # Set cost for telomere edges
        is_telomere = (mod_bond_edge_costs['is_telomere'])
        mod_bond_edge_costs.loc[is_telomere, 'cost'] = (
            self.telomere_cost * mod_bond_edge_costs.loc[is_telomere, 'sign'] * delta.sum())

        # Set cost for breakpoint edges
        is_breakpoint = (mod_bond_edge_costs['is_breakpoint'])
        mod_bond_edge_costs.loc[is_breakpoint, 'cost'] = (
            self.breakpoint_cost * mod_bond_edge_costs.loc[is_breakpoint, 'sign'] * delta.sum())

        # Set cost to infinite for edges with negative copy number
        for m in xrange(self.M):
            mod_bond_edge_costs.loc[(mod_bond_edge_costs[f_cn_col(m)] < 0.), 'cost'] = np.inf

        return mod_bond_edge_costs


    def build_mod_edge_costs(self, delta, h):
        """ Build a table of bond and segment edge costs
        
        Args:
            delta (numpy.array): copy number modification
            h (numpy.array): haploid read depths

        Returns:
            pandas.DataFrame: edge modification costs table

        The returned table has the following essential columns:
            'vertex_id_1', 'vertex_id_2', 'cost'

        """

        mod_seg_edge_costs = self.build_mod_seg_edge_costs(delta, h)
        mod_bond_edge_costs = self.build_mod_bond_edge_costs(delta, h)

        # Label edges as segment or bond
        mod_seg_edge_costs['is_seg'] = True
        mod_bond_edge_costs['is_seg'] = False

        # Label color of edges, invert bond edges
        mod_seg_edge_costs['color'] = mod_seg_edge_costs['sign']
        mod_bond_edge_costs['color'] = -mod_bond_edge_costs['sign']

        # Create a table of all edges
        mod_edge_costs = pd.concat([mod_seg_edge_costs, mod_bond_edge_costs], ignore_index=True)

        # Merge vertex ids
        for a in ('_1', '_2'):
            mod_edge_costs = mod_edge_costs.merge(self.matching_vertices,
                                                  left_on=['n'+a, 'ell'+a, 'side'+a, 'color'],
                                                  right_on=['n', 'ell', 'side', 'color'], how='left')
            mod_edge_costs.drop(['n', 'ell', 'side'], axis=1, inplace=True)
            mod_edge_costs.rename(columns={'vertex_id':'vertex_id'+a}, inplace=True)

        # Drop infinte cost edges
        mod_edge_costs = mod_edge_costs[mod_edge_costs['cost'].replace(np.inf, np.nan).notnull()]

        # Select least cost edge for duplicated edges
        mod_edge_costs = mod_edge_costs.sort('cost')
        mod_edge_costs = mod_edge_costs.groupby(['vertex_id_1', 'vertex_id_2', 'color'],
                                                sort=False) \
                                       .first() \
                                       .reset_index()

        return mod_edge_costs


    def optimize_modification(self, delta, h):
        """ Calculate optimal modification moving by +/- delta.

        Args:
            delta (numpy.array): copy number modification
            h (numpy.array): haploid read depths

        Returns:
            float, list: minimized cost, list of edges in minimum cost modification

        """

        mod_edge_costs = self.build_mod_edge_costs(delta, h)

        blossom_input_filename = str(uuid.uuid4())
        blossom_output_filename = str(uuid.uuid4())

        with open(blossom_input_filename, 'w') as graph_file:
            
            num_edges = len(mod_edge_costs.index) + len(self.matching_vertex_edges.index)
            num_vertices = len(self.matching_vertices.index)
            
            graph_file.write('{0} {1}\n'.format(num_vertices, num_edges))

            # print '# edges ', num_edges
            # print '# vertices ', num_vertices

            edge_cost_cols = ['vertex_id_1', 'vertex_id_2', 'cost']

            edge_costs = [
                self.matching_vertex_edges[edge_cost_cols],
                mod_edge_costs[edge_cost_cols],
            ]
            edge_costs = pd.concat(edge_costs, ignore_index=True)

            edge_costs['cost'] = np.rint(edge_costs['cost'] * self.integral_cost_scale).astype(int)

            edge_costs.to_csv(graph_file, sep='\t', columns=edge_cost_cols, index=False, header=False)

        subprocess.check_call([blossomv_bin,
                               '-e', blossom_input_filename,
                               '-w', blossom_output_filename], stdout=subprocess.PIPE)

        min_cost_edges = list()

        with open(blossom_output_filename, 'r') as graph_file:
            
            first = True
            
            for line in graph_file:
                
                if first:
                    num_vertices, num_edges = [int(a) for a in line.split()]
                    first = False
                    continue
                
                vertex_id_1, vertex_id_2 = [int(a) for a in line.split()]

                min_cost_edges.append((vertex_id_1, vertex_id_2))
                min_cost_edges.append((vertex_id_2, vertex_id_1))

        os.remove(blossom_input_filename)
        os.remove(blossom_output_filename)

        min_cost_edges = pd.DataFrame(min_cost_edges, columns=['vertex_id_1', 'vertex_id_2'])

        min_cost_edges = mod_edge_costs.merge(min_cost_edges)

        # Remove duplicated edges resulting from non-convex cost functions
        min_cost_edges.set_index(edge_cols, inplace=True)
        min_cost_edges['edge_count'] = min_cost_edges.groupby(level=range(len(edge_cols))).size()
        min_cost_edges.reset_index(inplace=True)
        assert not np.any(min_cost_edges['edge_count'] > 2)
        min_cost_edges = min_cost_edges[min_cost_edges['edge_count'] == 1]

        total_cost = min_cost_edges['cost'].sum()

        return total_cost, min_cost_edges


    def apply_modification(self, delta, modification):
        """ Apply the given modification to the segment/bond copy number.

        Args:
            delta (numpy.array): copy number modification
            modification (list): list of edges in minimum cost modification

        """

        seg_mods = modification[modification['is_seg']]
        bond_mods = modification[~modification['is_seg']]

        for n, ell, sign in seg_mods[['n_1', 'ell_1', 'sign']].values:
            if n == self.tel_segment_idx:
                self.tel_segment_cn[:,ell] += sign * delta
            else:
                self.cn[n,:,ell] += sign * delta

        for idx, row in seg_mods[seg_mods.duplicated(edge_cols)].iterrows():
            raise Exception('duplicated edge {0}'.format(row[edge_cols].to_dict()))

        for idx, row in bond_mods[bond_mods.duplicated(edge_cols)].iterrows():
            raise Exception('duplicated edge {0}'.format(row[edge_cols].to_dict()))

        for m in xrange(self.M):

            self.bond_cn = self.bond_cn.merge(bond_mods[edge_cols + [f_cn_col(m)]],
                                              on=edge_cols,
                                              suffixes=('', '_mod'),
                                              how='left')
            mod_cn_col = f_cn_col(m) + '_mod'

            self.bond_cn.loc[self.bond_cn[mod_cn_col].notnull(),
                             f_cn_col(m)] = self.bond_cn[mod_cn_col]

            self.bond_cn = self.bond_cn.drop(mod_cn_col, axis=1)


    def test_circulation(self):
        """ Test if current copy number state represents a valid circulation.

        Raises:
            Exception: raised if not a valid circulation

        """

        vertex_bond_cn = df_stack(self.bond_cn, vertex_cols, ('_1', '_2'))

        vertex_seg_cn = list()

        for n in xrange(self.N):
            
            for ell in xrange(2):

                for side in (0, 1):

                    vertex_seg_cn.append([n, ell, side] + list(-self.cn[n,:,ell]))

        for ell in xrange(2):

            for side in (0, 1):

                vertex_seg_cn.append([self.tel_segment_idx, ell, side] + list(-self.tel_segment_cn[:,ell]))

        vertex_seg_cn = pd.DataFrame(vertex_seg_cn, columns=['n', 'ell', 'side'] + self.cn_cols)

        vertex_cn = pd.concat([vertex_bond_cn, vertex_seg_cn], ignore_index=True)

        vertex_sum = vertex_cn.groupby(vertex_cols).sum()

        for v, v_sum in vertex_sum.iterrows():

            if v_sum.sum() != 0:

                raise Exception('vertex {0} has nonzero sum {1}'.format(v, v_sum.values))


    def calculate_log_posterior(self, h):
        """ Calculate log posterior of segment/bond copy number.

        Args:
            h (numpy.array): haploid read depths

        Returns:
            float: log posterior of segment/bond copy number.

        """

        log_likelihood = self.model.log_likelihood_cn(self.x, self.l, self.cn, h)

        log_likelihood = log_likelihood.sum()

        telomere_copies = self.bond_cn.loc[self.bond_cn['is_telomere'], self.tumour_cn_cols].values.sum()
        breakpoint_copies = self.bond_cn.loc[self.bond_cn['is_breakpoint'], self.tumour_cn_cols].values.sum()

        log_posterior = (log_likelihood - self.telomere_cost * telomere_copies - self.breakpoint_cost * breakpoint_copies)

        return log_posterior


<<<<<<< HEAD
    def build_deltas(self, M):
        """ Build list of non-redundant single copy changes

        Args:
            M (int): number of clones

        Returns:
            list: possible non-redundant single copy changes across clones

        """

        if M == 2:
            return [np.array([0, 1])]
        elif M == 3:
            return [np.array([0, 1, 0]), np.array([0, 0, 1]), np.array([0, 1, -1]), np.array([0, 1, 1])]


    def optimize(self, h):
=======
    def optimize(self, h, max_iter=1000):
>>>>>>> 297b0448
        """ Calculate optimal segment/bond copy number.

        Args:
            h (numpy.array): haploid read depths

        KwArgs:
            max_iter (int): maximum iterations

        Returns:
            numpy.array: optimized segment copy number

        """

        M = h.shape[0]

        self.test_circulation()

        deltas = self.build_deltas(M)

        log_posterior_prev = self.calculate_log_posterior(h)

        iter = 0

        while True:

            mod_list = list()

            for delta in deltas:

                cost, modification = self.optimize_modification(delta, h)

                mod_list.append((cost, delta, modification))

            mod_list.sort(key=lambda a: a[0])

            best_cost, best_delta, best_modification = mod_list[0]

            if best_cost == 0:
                break

            if self.debug_prefix is not None:
                with open(self.debug_prefix + str(iter) + '.debug', 'w') as debug_file:
                    pickle.dump((best_cost, best_delta, best_modification), debug_file)

            self.apply_modification(best_delta, best_modification)

            self.test_circulation()

            log_posterior = self.calculate_log_posterior(h)

            if log_posterior < log_posterior_prev:
                raise Exception('decreased log posterior from {0} to {1}'.format(log_posterior_prev, log_posterior))

            log_posterior_prev = log_posterior

            iter += 1
            if iter > max_iter:
                break

        return self.cn, log_posterior_prev


    @property
    def breakpoint_copy_number(self):

        brk_cn = dict()

        bond_cn_breakpoints = self.bond_cn[(self.bond_cn['is_breakpoint']) &
                                           (self.bond_cn[self.tumour_cn_cols].sum(axis=1) > 0)]

        for idx, row in bond_cn_breakpoints.iterrows():

            breakpoint = frozenset([((row['n_1'], row['ell_1']), row['side_1']),
                                    ((row['n_2'], row['ell_2']), row['side_2'])])

            brk_cn[breakpoint] = row[self.cn_cols].values

        return brk_cn
<|MERGE_RESOLUTION|>--- conflicted
+++ resolved
@@ -575,7 +575,6 @@
         return log_posterior
 
 
-<<<<<<< HEAD
     def build_deltas(self, M):
         """ Build list of non-redundant single copy changes
 
@@ -593,10 +592,7 @@
             return [np.array([0, 1, 0]), np.array([0, 0, 1]), np.array([0, 1, -1]), np.array([0, 1, 1])]
 
 
-    def optimize(self, h):
-=======
     def optimize(self, h, max_iter=1000):
->>>>>>> 297b0448
         """ Calculate optimal segment/bond copy number.
 
         Args:
