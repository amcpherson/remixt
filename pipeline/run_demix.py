--- conflicted
+++ resolved
@@ -128,11 +128,7 @@
         segment_end.columns = pd.MultiIndex.from_tuples([tuple(c.split('_')) for c in segment_end.columns])
         segment_end = segment_end.stack()
 
-<<<<<<< HEAD
-        chromosomes = list(set(list(break_ends['chromosome'].unique()) + list(segment_end['chromosome'].unique())))
-=======
-        chromosomes = list(interval_end['chromosome'].unique())
->>>>>>> 4136e104
+        chromosomes = list(segment_end['chromosome'].unique())
         strands = ('+', '-')
 
         break_segment_table = list()
